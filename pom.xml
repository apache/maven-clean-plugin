<?xml version="1.0" encoding="UTF-8"?>
<!--
Licensed to the Apache Software Foundation (ASF) under one
or more contributor license agreements.  See the NOTICE file
distributed with this work for additional information
regarding copyright ownership.  The ASF licenses this file
to you under the Apache License, Version 2.0 (the
"License"); you may not use this file except in compliance
with the License.  You may obtain a copy of the License at

  http://www.apache.org/licenses/LICENSE-2.0

Unless required by applicable law or agreed to in writing,
software distributed under the License is distributed on an
"AS IS" BASIS, WITHOUT WARRANTIES OR CONDITIONS OF ANY
KIND, either express or implied.  See the License for the
specific language governing permissions and limitations
under the License.
-->
<project xmlns="http://maven.apache.org/POM/4.0.0" xmlns:xsi="http://www.w3.org/2001/XMLSchema-instance" xsi:schemaLocation="http://maven.apache.org/POM/4.0.0 http://maven.apache.org/xsd/maven-4.0.0.xsd">
  <modelVersion>4.0.0</modelVersion>

  <parent>
    <groupId>org.apache.maven.plugins</groupId>
    <artifactId>maven-plugins</artifactId>
    <version>41</version>
    <relativePath />
  </parent>

  <artifactId>maven-clean-plugin</artifactId>
  <version>3.4.0-SNAPSHOT</version>
  <packaging>maven-plugin</packaging>

  <name>Apache Maven Clean Plugin</name>
  <description>The Maven Clean Plugin is a plugin that removes files generated at build-time in a project's directory.</description>
  <inceptionYear>2001</inceptionYear>

  <prerequisites>
    <maven>${mavenVersion}</maven>
  </prerequisites>

  <scm>
    <connection>scm:git:https://gitbox.apache.org/repos/asf/maven-clean-plugin.git</connection>
    <developerConnection>scm:git:https://gitbox.apache.org/repos/asf/maven-clean-plugin.git</developerConnection>
    <tag>HEAD</tag>
    <url>https://github.com/apache/maven-clean-plugin/tree/${project.scm.tag}</url>
  </scm>
  <issueManagement>
    <system>JIRA</system>
    <url>https://issues.apache.org/jira/browse/MCLEAN</url>
  </issueManagement>
  <ciManagement>
    <system>Jenkins</system>
    <url>https://ci-maven.apache.org/job/Maven/job/maven-box/job/maven-clean-plugin/</url>
  </ciManagement>
  <distributionManagement>
    <site>
      <id>apache.website</id>
      <url>scm:svn:https://svn.apache.org/repos/asf/maven/website/components/${maven.site.path}</url>
    </site>
  </distributionManagement>

  <properties>
    <mavenVersion>3.6.3</mavenVersion>
<<<<<<< HEAD
    <project.build.outputTimestamp>2023-06-14T18:50:52Z</project.build.outputTimestamp>
=======
    <!-- TODO remove with next parent -->
    <version.maven-plugin-tools>3.12.0</version.maven-plugin-tools>
    <project.build.outputTimestamp>2023-10-23T06:00:49Z</project.build.outputTimestamp>
>>>>>>> 7c1593f8
  </properties>

  <dependencies>
    <dependency>
      <groupId>org.apache.maven</groupId>
      <artifactId>maven-plugin-api</artifactId>
      <version>${mavenVersion}</version>
      <scope>provided</scope>
    </dependency>
    <dependency>
      <groupId>org.apache.maven</groupId>
      <artifactId>maven-core</artifactId>
      <version>${mavenVersion}</version>
      <scope>provided</scope>
    </dependency>
    <dependency>
      <groupId>org.apache.maven.resolver</groupId>
      <artifactId>maven-resolver-api</artifactId>
      <version>1.1.1</version>
      <scope>provided</scope>
    </dependency>
    <dependency>
      <groupId>org.codehaus.plexus</groupId>
      <artifactId>plexus-utils</artifactId>
    </dependency>

    <!-- dependencies to annotations -->
    <dependency>
      <groupId>org.apache.maven.plugin-tools</groupId>
      <artifactId>maven-plugin-annotations</artifactId>
      <scope>provided</scope>
    </dependency>

    <!-- Test -->
    <dependency>
      <groupId>org.apache.maven.plugin-testing</groupId>
      <artifactId>maven-plugin-testing-harness</artifactId>
      <version>4.0.0-alpha-2</version>
      <scope>test</scope>
    </dependency>
    <dependency>
      <groupId>org.junit.jupiter</groupId>
      <artifactId>junit-jupiter-api</artifactId>
      <version>5.9.3</version>
      <scope>test</scope>
    </dependency>
    <dependency>
      <groupId>org.codehaus.plexus</groupId>
<<<<<<< HEAD
      <artifactId>plexus-testing</artifactId>
      <version>1.1.0</version>
=======
      <artifactId>plexus-xml</artifactId>
>>>>>>> 7c1593f8
      <scope>test</scope>
    </dependency>
    <dependency>
      <groupId>org.eclipse.sisu</groupId>
      <artifactId>org.eclipse.sisu.plexus</artifactId>
      <scope>test</scope>
    </dependency>
    <dependency>
      <groupId>com.google.inject</groupId>
      <artifactId>guice</artifactId>
      <version>4.2.0</version>
      <classifier>no_aop</classifier>
      <scope>test</scope>
    </dependency>
    <dependency>
      <groupId>org.codehaus.plexus</groupId>
      <artifactId>plexus-xml</artifactId>
      <version>3.0.0</version>
      <scope>test</scope>
    </dependency>
    <dependency>
      <groupId>org.apache.maven</groupId>
      <artifactId>maven-resolver-provider</artifactId>
      <version>${mavenVersion}</version>
      <scope>test</scope>
    </dependency>
  </dependencies>

  <profiles>
    <profile>
      <id>run-its</id>
      <build>
        <pluginManagement>
          <plugins>
            <plugin>
              <groupId>org.apache.maven.plugins</groupId>
              <artifactId>maven-invoker-plugin</artifactId>
              <configuration>
                <debug>true</debug>
                <addTestClassPath>true</addTestClassPath>
                <projectsDirectory>src/it</projectsDirectory>
                <cloneProjectsTo>${project.build.directory}/it</cloneProjectsTo>
                <pomIncludes>
                  <pomInclude>*/pom.xml</pomInclude>
                </pomIncludes>
                <preBuildHookScript>setup</preBuildHookScript>
                <postBuildHookScript>verify</postBuildHookScript>
                <localRepositoryPath>${project.build.directory}/local-repo</localRepositoryPath>
                <settingsFile>src/it/settings.xml</settingsFile>
                <goals>
                  <goal>clean</goal>
                </goals>
              </configuration>
            </plugin>
          </plugins>
        </pluginManagement>
      </build>
    </profile>
  </profiles>
</project><|MERGE_RESOLUTION|>--- conflicted
+++ resolved
@@ -62,13 +62,9 @@
 
   <properties>
     <mavenVersion>3.6.3</mavenVersion>
-<<<<<<< HEAD
-    <project.build.outputTimestamp>2023-06-14T18:50:52Z</project.build.outputTimestamp>
-=======
     <!-- TODO remove with next parent -->
     <version.maven-plugin-tools>3.12.0</version.maven-plugin-tools>
     <project.build.outputTimestamp>2023-10-23T06:00:49Z</project.build.outputTimestamp>
->>>>>>> 7c1593f8
   </properties>
 
   <dependencies>
@@ -117,12 +113,8 @@
     </dependency>
     <dependency>
       <groupId>org.codehaus.plexus</groupId>
-<<<<<<< HEAD
       <artifactId>plexus-testing</artifactId>
       <version>1.1.0</version>
-=======
-      <artifactId>plexus-xml</artifactId>
->>>>>>> 7c1593f8
       <scope>test</scope>
     </dependency>
     <dependency>
@@ -140,7 +132,6 @@
     <dependency>
       <groupId>org.codehaus.plexus</groupId>
       <artifactId>plexus-xml</artifactId>
-      <version>3.0.0</version>
       <scope>test</scope>
     </dependency>
     <dependency>
