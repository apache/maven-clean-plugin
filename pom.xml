--- conflicted
+++ resolved
@@ -61,13 +61,8 @@
   </distributionManagement>
 
   <properties>
-<<<<<<< HEAD
     <mavenVersion>3.5.4</mavenVersion>
     <project.build.outputTimestamp>2023-06-14T18:50:52Z</project.build.outputTimestamp>
-=======
-    <mavenVersion>3.2.5</mavenVersion>
-    <project.build.outputTimestamp>2023-10-23T06:00:49Z</project.build.outputTimestamp>
->>>>>>> de1c07b2
   </properties>
 
   <dependencies>
@@ -89,14 +84,11 @@
       <version>1.1.1</version>
       <scope>provided</scope>
     </dependency>
-<<<<<<< HEAD
     <dependency>
       <groupId>org.codehaus.plexus</groupId>
       <artifactId>plexus-utils</artifactId>
       <version>4.0.0</version>
     </dependency>
-=======
->>>>>>> de1c07b2
 
     <!-- dependencies to annotations -->
     <dependency>
@@ -109,25 +101,13 @@
     <dependency>
       <groupId>org.apache.maven.plugin-testing</groupId>
       <artifactId>maven-plugin-testing-harness</artifactId>
-      <version>4.0.0-alpha-2-SNAPSHOT</version>
+      <version>4.0.0-alpha-2</version>
       <scope>test</scope>
     </dependency>
     <dependency>
-<<<<<<< HEAD
       <groupId>org.junit.jupiter</groupId>
       <artifactId>junit-jupiter-api</artifactId>
       <version>5.9.3</version>
-=======
-      <groupId>org.codehaus.plexus</groupId>
-      <artifactId>plexus-xml</artifactId>
-      <version>3.0.0</version>
-      <scope>test</scope>
-    </dependency>
-    <dependency>
-      <groupId>org.apache.maven</groupId>
-      <artifactId>maven-compat</artifactId>
-      <version>${mavenVersion}</version>
->>>>>>> de1c07b2
       <scope>test</scope>
     </dependency>
     <dependency>
@@ -146,6 +126,12 @@
       <artifactId>guice</artifactId>
       <version>4.2.0</version>
       <classifier>no_aop</classifier>
+      <scope>test</scope>
+    </dependency>
+    <dependency>
+      <groupId>org.codehaus.plexus</groupId>
+      <artifactId>plexus-xml</artifactId>
+      <version>3.0.0</version>
       <scope>test</scope>
     </dependency>
     <dependency>
