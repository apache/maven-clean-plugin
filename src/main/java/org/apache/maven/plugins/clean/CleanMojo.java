/*
 * Licensed to the Apache Software Foundation (ASF) under one
 * or more contributor license agreements.  See the NOTICE file
 * distributed with this work for additional information
 * regarding copyright ownership.  The ASF licenses this file
 * to you under the Apache License, Version 2.0 (the
 * "License"); you may not use this file except in compliance
 * with the License.  You may obtain a copy of the License at
 *
 *   http://www.apache.org/licenses/LICENSE-2.0
 *
 * Unless required by applicable law or agreed to in writing,
 * software distributed under the License is distributed on an
 * "AS IS" BASIS, WITHOUT WARRANTIES OR CONDITIONS OF ANY
 * KIND, either express or implied.  See the License for the
 * specific language governing permissions and limitations
 * under the License.
 */
package org.apache.maven.plugins.clean;

import java.io.IOException;
<<<<<<< HEAD
import java.nio.file.Path;
import java.nio.file.Paths;
=======
import java.nio.file.FileSystems;
import java.nio.file.Path;
>>>>>>> 68f2009a

import org.apache.maven.api.Session;
import org.apache.maven.api.di.Inject;
import org.apache.maven.api.plugin.Log;
import org.apache.maven.api.plugin.MojoException;
import org.apache.maven.api.plugin.annotations.Mojo;
import org.apache.maven.api.plugin.annotations.Parameter;

/**
 * Goal which cleans the build.
 * <p>
 * This attempts to clean a project's working directory of the files that were generated at build-time. By default, it
 * discovers and deletes the directories configured in <code>project.build.directory</code>,
 * <code>project.build.outputDirectory</code>, <code>project.build.testOutputDirectory</code>, and
 * <code>project.reporting.outputDirectory</code>.
 * </p>
 * <p>
 * Files outside the default may also be included in the deletion by configuring the <code>filesets</code> tag.
 * </p>
 *
 * @author <a href="mailto:evenisse@maven.org">Emmanuel Venisse</a>
 * @see org.apache.maven.plugins.clean.Fileset
 * @since 2.0
 */
@Mojo(name = "clean")
public class CleanMojo implements org.apache.maven.api.plugin.Mojo {

    public static final String FAST_MODE_BACKGROUND = "background";

    public static final String FAST_MODE_AT_END = "at-end";

    public static final String FAST_MODE_DEFER = "defer";

    @Inject
    private Log logger;

    /**
     * This is where build results go.
     */
    @Parameter(defaultValue = "${project.build.directory}", readonly = true, required = true)
    private Path directory;

    /**
     * This is where compiled classes go.
     */
    @Parameter(defaultValue = "${project.build.outputDirectory}", readonly = true, required = true)
    private Path outputDirectory;

    /**
     * This is where compiled test classes go.
     */
    @Parameter(defaultValue = "${project.build.testOutputDirectory}", readonly = true, required = true)
    private Path testOutputDirectory;

    /**
     * This is where the site plugin generates its pages.
     *
     * @since 2.1.1
     */
    @Parameter(defaultValue = "${project.build.outputDirectory}", readonly = true, required = true)
    private Path reportDirectory;

    /**
     * Sets whether the plugin runs in verbose mode. As of plugin version 2.3, the default value is derived from Maven's
     * global debug flag (compare command line switch <code>-X</code>). <br/>
     * Starting with <b>3.0.0</b> the property has been renamed from <code>clean.verbose</code> to
     * <code>maven.clean.verbose</code>.
     *
     * @since 2.1
     */
    @Parameter(property = "maven.clean.verbose")
    private Boolean verbose;

    /**
     * The list of file sets to delete, in addition to the default directories. For example:
     *
     * <pre>
     * &lt;filesets&gt;
     *   &lt;fileset&gt;
     *     &lt;directory&gt;src/main/generated&lt;/directory&gt;
     *     &lt;followSymlinks&gt;false&lt;/followSymlinks&gt;
     *     &lt;useDefaultExcludes&gt;true&lt;/useDefaultExcludes&gt;
     *     &lt;includes&gt;
     *       &lt;include&gt;*.java&lt;/include&gt;
     *     &lt;/includes&gt;
     *     &lt;excludes&gt;
     *       &lt;exclude&gt;Template*&lt;/exclude&gt;
     *     &lt;/excludes&gt;
     *   &lt;/fileset&gt;
     * &lt;/filesets&gt;
     * </pre>
     *
     * @since 2.1
     */
    @Parameter
    private Fileset[] filesets;

    /**
     * Sets whether the plugin should follow symbolic links while deleting files from the default output directories of
     * the project. Not following symlinks requires more IO operations and heap memory, regardless whether symlinks are
     * actually present. So projects with a huge output directory that knowingly does not contain symlinks can improve
     * performance by setting this parameter to <code>true</code>. <br/>
     * Starting with <code>3.0.0</code> the property has been renamed from <code>clean.followSymLinks</code> to
     * <code>maven.clean.followSymLinks</code>.
     *
     * @since 2.1
     */
    @Parameter(property = "maven.clean.followSymLinks", defaultValue = "false")
    private boolean followSymLinks;

    /**
     * Disables the plugin execution. <br/>
     * Starting with <code>3.0.0</code> the property has been renamed from <code>clean.skip</code> to
     * <code>maven.clean.skip</code>.
     *
     * @since 2.2
     */
    @Parameter(property = "maven.clean.skip", defaultValue = "false")
    private boolean skip;

    /**
     * Indicates whether the build will continue even if there are clean errors.
     *
     * @since 2.2
     */
    @Parameter(property = "maven.clean.failOnError", defaultValue = "true")
    private boolean failOnError;

    /**
     * Indicates whether the plugin should undertake additional attempts (after a short delay) to delete a file if the
     * first attempt failed. This is meant to help deleting files that are temporarily locked by third-party tools like
     * virus scanners or search indexing.
     *
     * @since 2.4.2
     */
    @Parameter(property = "maven.clean.retryOnError", defaultValue = "true")
    private boolean retryOnError;

    /**
     * Disables the deletion of the default output directories configured for a project. If set to <code>true</code>,
     * only the files/directories selected via the parameter {@link #filesets} will be deleted. <br/>
     * Starting with <b>3.0.0</b> the property has been renamed from <code>clean.excludeDefaultDirectories</code> to
     * <code>maven.clean.excludeDefaultDirectories</code>.
     *
     * @since 2.3
     */
    @Parameter(property = "maven.clean.excludeDefaultDirectories", defaultValue = "false")
    private boolean excludeDefaultDirectories;

    /**
     * Enables fast clean if possible. If set to <code>true</code>, when the plugin is executed, a directory to
     * be deleted will be atomically moved inside the <code>maven.clean.fastDir</code> directory and a thread will
     * be launched to delete the needed files in the background.  When the build is completed, maven will wait
     * until all the files have been deleted.  If any problem occurs during the atomic move of the directories,
     * the plugin will default to the traditional deletion mechanism.
     *
     * @since 3.2
     */
    @Parameter(property = "maven.clean.fast", defaultValue = "false")
    private boolean fast;

    /**
     * When fast clean is specified, the <code>fastDir</code> property will be used as the location where directories
     * to be deleted will be moved prior to background deletion.  If not specified, the
     * <code>${maven.multiModuleProjectDirectory}/target/.clean</code> directory will be used.  If the
     * <code>${build.directory}</code> has been modified, you'll have to adjust this property explicitly.
     * In order for fast clean to work correctly, this directory and the various directories that will be deleted
     * should usually reside on the same volume.  The exact conditions are system-dependent though, but if an atomic
     * move is not supported, the standard deletion mechanism will be used.
     *
     * @since 3.2
     * @see #fast
     */
    @Parameter(property = "maven.clean.fastDir")
    private Path fastDir;

    /**
     * Mode to use when using fast clean.  Values are: <code>background</code> to start deletion immediately and
     * waiting for all files to be deleted when the session ends, <code>at-end</code> to indicate that the actual
     * deletion should be performed synchronously when the session ends, or <code>defer</code> to specify that
     * the actual file deletion should be started in the background when the session ends.  This should only be used
     * when maven is embedded in a long-running process.
     *
     * @since 3.2
     * @see #fast
     */
    @Parameter(property = "maven.clean.fastMode", defaultValue = FAST_MODE_BACKGROUND)
    private String fastMode;

    @Inject
    private Session session;

    /**
     * Deletes file-sets in the following project build directory order: (source) directory, output directory, test
     * directory, report directory, and then the additional file-sets.
     *
     * @throws MojoException When a directory failed to get deleted.
     * @see org.apache.maven.api.plugin.Mojo#execute()
     */
    public void execute() {
        if (skip) {
            getLog().info("Clean is skipped.");
            return;
        }

        String multiModuleProjectDirectory =
<<<<<<< HEAD
                session != null ? session.getSystemProperties().get("maven.multiModuleProjectDirectory") : null;
=======
                session != null ? session.getSystemProperties().getProperty("maven.multiModuleProjectDirectory") : null;
>>>>>>> 68f2009a
        Path fastDir;
        if (fast && this.fastDir != null) {
            fastDir = toNullablePath(this.fastDir);
        } else if (fast && multiModuleProjectDirectory != null) {
<<<<<<< HEAD
            fastDir = Paths.get(multiModuleProjectDirectory, "target/.clean");
=======
            fastDir = FileSystems.getDefault()
                    .getPath(multiModuleProjectDirectory)
                    .resolve("target")
                    .resolve(".clean");
>>>>>>> 68f2009a
        } else {
            fastDir = null;
            if (fast) {
                getLog().warn("Fast clean requires maven 3.3.1 or newer, "
                        + "or an explicit directory to be specified with the 'fastDir' configuration of "
                        + "this plugin, or the 'maven.clean.fastDir' user property to be set.");
            }
        }
        if (fast
                && !FAST_MODE_BACKGROUND.equals(fastMode)
                && !FAST_MODE_AT_END.equals(fastMode)
                && !FAST_MODE_DEFER.equals(fastMode)) {
            throw new IllegalArgumentException("Illegal value '" + fastMode + "' for fastMode. Allowed values are '"
                    + FAST_MODE_BACKGROUND + "', '" + FAST_MODE_AT_END + "' and '" + FAST_MODE_DEFER + "'.");
        }

        Cleaner cleaner = new Cleaner(session, getLog(), isVerbose(), fastDir, fastMode);

        try {
            for (Path directoryItem : getDirectories()) {
                if (directoryItem != null) {
                    cleaner.delete(directoryItem, null, followSymLinks, failOnError, retryOnError);
                }
            }

            if (filesets != null) {
                for (Fileset fileset : filesets) {
                    if (fileset.getDirectory() == null) {
                        throw new MojoException("Missing base directory for " + fileset);
                    }
                    final String[] includes = fileset.getIncludes();
                    final String[] excludes = fileset.getExcludes();
                    final boolean useDefaultExcludes = fileset.isUseDefaultExcludes();
                    final GlobSelector selector;
                    if ((includes != null && includes.length != 0)
                            || (excludes != null && excludes.length != 0)
                            || useDefaultExcludes) {
                        selector = new GlobSelector(includes, excludes, useDefaultExcludes);
                    } else {
                        selector = null;
                    }
                    cleaner.delete(
                            fileset.getDirectory().toPath(),
                            selector,
                            fileset.isFollowSymlinks(),
                            failOnError,
                            retryOnError);
                }
            }

        } catch (IOException e) {
            throw new MojoException("Failed to clean project: " + e.getMessage(), e);
        }
    }

    /**
     * Indicates whether verbose output is enabled.
     *
     * @return <code>true</code> if verbose output is enabled, <code>false</code> otherwise.
     */
    private boolean isVerbose() {
        return (verbose != null) ? verbose : getLog().isDebugEnabled();
    }

    /**
     * Gets the directories to clean (if any). The returned array may contain null entries.
     *
     * @return The directories to clean or an empty array if none, never <code>null</code>.
     */
    private Path[] getDirectories() {
        Path[] directories;
        if (excludeDefaultDirectories) {
            directories = new Path[0];
        } else {
<<<<<<< HEAD
            directories = new Path[] {directory, outputDirectory, testOutputDirectory, reportDirectory};
=======
            directories = new Path[] {
                toNullablePath(directory),
                toNullablePath(outputDirectory),
                toNullablePath(testOutputDirectory),
                toNullablePath(reportDirectory)
            };
>>>>>>> 68f2009a
        }
        return directories;
    }

<<<<<<< HEAD
    private Log getLog() {
        return logger;
=======
    private static Path toNullablePath(File file) {
        return file != null ? file.toPath() : null;
>>>>>>> 68f2009a
    }
}<|MERGE_RESOLUTION|>--- conflicted
+++ resolved
@@ -19,13 +19,8 @@
 package org.apache.maven.plugins.clean;
 
 import java.io.IOException;
-<<<<<<< HEAD
 import java.nio.file.Path;
 import java.nio.file.Paths;
-=======
-import java.nio.file.FileSystems;
-import java.nio.file.Path;
->>>>>>> 68f2009a
 
 import org.apache.maven.api.Session;
 import org.apache.maven.api.di.Inject;
@@ -232,23 +227,12 @@
         }
 
         String multiModuleProjectDirectory =
-<<<<<<< HEAD
                 session != null ? session.getSystemProperties().get("maven.multiModuleProjectDirectory") : null;
-=======
-                session != null ? session.getSystemProperties().getProperty("maven.multiModuleProjectDirectory") : null;
->>>>>>> 68f2009a
         Path fastDir;
         if (fast && this.fastDir != null) {
-            fastDir = toNullablePath(this.fastDir);
+            fastDir = this.fastDir;
         } else if (fast && multiModuleProjectDirectory != null) {
-<<<<<<< HEAD
             fastDir = Paths.get(multiModuleProjectDirectory, "target/.clean");
-=======
-            fastDir = FileSystems.getDefault()
-                    .getPath(multiModuleProjectDirectory)
-                    .resolve("target")
-                    .resolve(".clean");
->>>>>>> 68f2009a
         } else {
             fastDir = null;
             if (fast) {
@@ -291,11 +275,7 @@
                         selector = null;
                     }
                     cleaner.delete(
-                            fileset.getDirectory().toPath(),
-                            selector,
-                            fileset.isFollowSymlinks(),
-                            failOnError,
-                            retryOnError);
+                            fileset.getDirectory(), selector, fileset.isFollowSymlinks(), failOnError, retryOnError);
                 }
             }
 
@@ -323,26 +303,12 @@
         if (excludeDefaultDirectories) {
             directories = new Path[0];
         } else {
-<<<<<<< HEAD
             directories = new Path[] {directory, outputDirectory, testOutputDirectory, reportDirectory};
-=======
-            directories = new Path[] {
-                toNullablePath(directory),
-                toNullablePath(outputDirectory),
-                toNullablePath(testOutputDirectory),
-                toNullablePath(reportDirectory)
-            };
->>>>>>> 68f2009a
         }
         return directories;
     }
 
-<<<<<<< HEAD
     private Log getLog() {
         return logger;
-=======
-    private static Path toNullablePath(File file) {
-        return file != null ? file.toPath() : null;
->>>>>>> 68f2009a
     }
 }